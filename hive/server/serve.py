# -*- coding: utf-8 -*-
import logging
from datetime import datetime

import sqlalchemy as sa
from sqlalchemy.engine.url import make_url
from aiohttp import web
from aiomysql.sa import create_engine
from jsonrpcserver.aio import methods
from jsonrpcserver import config
config.debug = True

logging.basicConfig(level=logging.DEBUG)
logger = logging.getLogger(__name__)

from hive.db.methods import (
    db_head_state,
    get_followers,
    get_following,
    following_count,
    follower_count,
    get_user_feed,
    get_blog_feed,
    get_discussions_by_sort_and_tag,
    get_related_posts,
    payouts_total,
    payouts_last_24h
)

jrpc_methods = (
    db_head_state,
    get_followers,
    get_following,
    following_count,
    follower_count,
    get_user_feed,
    get_blog_feed,
    get_discussions_by_sort_and_tag,
    get_related_posts,
    payouts_total,
    payouts_last_24h
)

for m in jrpc_methods:
    methods.add(m)

app = web.Application()
app['config'] = dict()

app['config']['hive.MAX_BLOCK_NUM_DIFF'] = 10
app['config']['hive.MAX_DB_ROW_RESULTS'] = 100000
app['config']['hive.DB_QUERY_LIMIT'] = app['config']['hive.MAX_DB_ROW_RESULTS'] + 1
app['config']['hive.logger'] = logger

async def init_db(app):
    args = app['config']['args']
    db = make_url(args.database_url)
    engine = await create_engine(user=db.username,
                                 db=db.database,
                                 password=db.password,
                                 host=db.host,
                                 port=db.port,
                                 **db.query)
    app['db'] = engine

async def close_db(app):
    app['db'].close()
    await app['db'].wait_closed()


# Non JSON-RPC routes
# -------------------
async def health(request):
    state = db_head_state()
    if state['db_head_age'] > app['config']['hive.MAX_BLOCK_NUM_DIFF'] * 3:
        return web.json_response(data=dict(result='head block age (%s) > max allowable (%s); head block num: %s' % (
            state['db_head_age'],
            app['config']['hive.MAX_BLOCK_NUM_DIFF'] * 3,
            state['db_head_block'])), status=500)
    else:
<<<<<<< HEAD
        return web.json_response(data=dict(state=state, timestamp=datetime.utcnow().isoformat()))
=======
        return dict(
            status='OK',
            source_commit=os.environ.get('SOURCE_COMMIT'),
            docker_tag=os.environ.get('DOCKER_TAG'),
            state=state,
            timestamp=datetime.utcnow().isoformat())

@app.get('/head_state')
def callback():
    return db_head_state()

@app.get('/stats/payouts')
def callback():
    return dict(total = payouts_total(), last_24h = payouts_last_24h())


# discussions
# -----------

def get_context():
    if 'context' in request.query:
        return request.query['context']

@app.get('/blog/<user>/<skip>')
def callback(user, skip):
    return dict(user = user, posts = get_blog_feed(user, int(skip), 20, get_context()))

@app.get('/feed/<user>/<skip>')
def callback(user, skip):
    return dict(user = user, posts = get_user_feed(user, int(skip), 20, get_context()))

@app.get('/discussions/sort/<sort>/<skip>')
def callback(sort, skip):
    return dict(posts = get_discussions_by_sort_and_tag(sort, None, int(skip), 20, get_context()))

@app.get('/discussions/tag/<tag>/sort/<sort>/<skip>')
def callback(tag, sort, skip):
    return dict(posts = get_discussions_by_sort_and_tag(sort, tag, int(skip), 20, get_context()))

@app.get('/related/<account>/<permlink>')
def callback(account, permlink):
    return dict(posts = get_related_posts(account, permlink))


# follows
# -------

@app.get('/followers/<user>')
def callback(user):
    return dict(user = user, followers = get_followers(user))

@app.get('/followers/<user>/<skip>/<limit>')
def callback(user, skip, limit):
    return dict(user = user, followers = get_followers(user, skip, limit))



# JSON-RPC route
# --------------
jsonrpc = register_endpoint(path='/', app=app, namespace='hive')
>>>>>>> a8bac6d7


async def jsonrpc_handler(request):
    request = await request.text()
    response = await methods.dispatch(request)
    return web.json_response(response, status=200)


app.on_startup.append(init_db)
app.on_cleanup.append(close_db)
app.router.add_get('/health', health)
app.router.add_post('/', jsonrpc_handler)


if __name__ == '__main__':
    import argparse
    parser = argparse.ArgumentParser(description="hivemind jsonrpc server")
    parser.add_argument('--database_url',type=str, default='mysql://root:root_password@127.0.0.1:3306/testdb')
    parser.add_argument('--port', type=int, default=8080)
    args = parser.parse_args()
    app['config']['args'] = args
    web.run_app(app, port=args.port)<|MERGE_RESOLUTION|>--- conflicted
+++ resolved
@@ -78,70 +78,12 @@
             app['config']['hive.MAX_BLOCK_NUM_DIFF'] * 3,
             state['db_head_block'])), status=500)
     else:
-<<<<<<< HEAD
-        return web.json_response(data=dict(state=state, timestamp=datetime.utcnow().isoformat()))
-=======
-        return dict(
+        return web.json_response(data=dict(
             status='OK',
             source_commit=os.environ.get('SOURCE_COMMIT'),
             docker_tag=os.environ.get('DOCKER_TAG'),
-            state=state,
-            timestamp=datetime.utcnow().isoformat())
-
-@app.get('/head_state')
-def callback():
-    return db_head_state()
-
-@app.get('/stats/payouts')
-def callback():
-    return dict(total = payouts_total(), last_24h = payouts_last_24h())
-
-
-# discussions
-# -----------
-
-def get_context():
-    if 'context' in request.query:
-        return request.query['context']
-
-@app.get('/blog/<user>/<skip>')
-def callback(user, skip):
-    return dict(user = user, posts = get_blog_feed(user, int(skip), 20, get_context()))
-
-@app.get('/feed/<user>/<skip>')
-def callback(user, skip):
-    return dict(user = user, posts = get_user_feed(user, int(skip), 20, get_context()))
-
-@app.get('/discussions/sort/<sort>/<skip>')
-def callback(sort, skip):
-    return dict(posts = get_discussions_by_sort_and_tag(sort, None, int(skip), 20, get_context()))
-
-@app.get('/discussions/tag/<tag>/sort/<sort>/<skip>')
-def callback(tag, sort, skip):
-    return dict(posts = get_discussions_by_sort_and_tag(sort, tag, int(skip), 20, get_context()))
-
-@app.get('/related/<account>/<permlink>')
-def callback(account, permlink):
-    return dict(posts = get_related_posts(account, permlink))
-
-
-# follows
-# -------
-
-@app.get('/followers/<user>')
-def callback(user):
-    return dict(user = user, followers = get_followers(user))
-
-@app.get('/followers/<user>/<skip>/<limit>')
-def callback(user, skip, limit):
-    return dict(user = user, followers = get_followers(user, skip, limit))
-
-
-
-# JSON-RPC route
-# --------------
-jsonrpc = register_endpoint(path='/', app=app, namespace='hive')
->>>>>>> a8bac6d7
+            state=state, 
+            timestamp=datetime.utcnow().isoformat()))
 
 
 async def jsonrpc_handler(request):
